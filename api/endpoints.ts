export const API_ENDPOINTS = {
    BASE_URL: 'https://v2.sketchmapper.com',
    LOGIN: '/login',
    PROJECTS: '/projects',
    SYNC_POINTS: '/projects/:projectId/sync-points',
    VALIDATE_TOKEN: '/validate/',
    INACTIVATE_FEATURE: '/:projectId/inactivate-feature',
<<<<<<< HEAD
    ACTIVE_PROJECT_COLLECTED_FEATURES: '/:projectId/active-features',
=======
    ACTIVE_FEATURES: '/:projectId/active-features',
>>>>>>> f895afa6
    PROJECT_FEATURES: '/projects/:projectId/features'
} as const;<|MERGE_RESOLUTION|>--- conflicted
+++ resolved
@@ -5,10 +5,6 @@
     SYNC_POINTS: '/projects/:projectId/sync-points',
     VALIDATE_TOKEN: '/validate/',
     INACTIVATE_FEATURE: '/:projectId/inactivate-feature',
-<<<<<<< HEAD
     ACTIVE_PROJECT_COLLECTED_FEATURES: '/:projectId/active-features',
-=======
-    ACTIVE_FEATURES: '/:projectId/active-features',
->>>>>>> f895afa6
     PROJECT_FEATURES: '/projects/:projectId/features'
 } as const;