--- conflicted
+++ resolved
@@ -1,11 +1,6 @@
 import React, { createContext, useState, ReactNode, useContext, useCallback, useEffect, useMemo } from 'react';
-<<<<<<< HEAD
-import { Feature, FeatureContextType } from '@/types/features.types';
+import { UtilityFeatureType, FeatureContextType } from '@/types/features.types';
 import { featureTypeService } from '@/services/features/featureTypeService';
-=======
-import { UtilityFeatureType, FeatureContextType } from '@/types/features.types';
-import { featureService } from '@/services/features/featuresService';
->>>>>>> f895afa6
 import { Image } from 'react-native';
 import { FeatureProviderProps } from '@/types/features.types';
 
@@ -78,15 +73,10 @@
 
   const fetchFeatureTypes = useCallback(async (projectId: number) => {
     try {
-<<<<<<< HEAD
-      const data = await featureTypeService.fetchProjectFeatures(projectId);
-      setFeatures(data);
-=======
       setIsLoading(true);
       setError(null);
-      const fetchedFeatureTypes = await featureService.fetchFeatureTypes(projectId);
+      const fetchedFeatureTypes = await featureTypeService.fetchFeatureTypes(projectId);
       setFeatureTypes(fetchedFeatureTypes);
->>>>>>> f895afa6
       setFeaturesLoaded(true);
     } catch (err) {
       setError(err instanceof Error ? err.message : 'Failed to fetch feature types');
